--- conflicted
+++ resolved
@@ -96,17 +96,11 @@
                 update_initial_position_from_transform,
             ),
             (
-<<<<<<< HEAD
                 update_selecting_flow_from_mouse,
                 select_flow_terminal.after(update_selecting_flow_from_mouse),
             )
                 .in_set(FlowTerminalSelectingSet),
             (drag_external_entity, drag_interface),
-=======
-                drag_external_entity,
-                drag_interface
-            ),
->>>>>>> 0f5e20be
             (
                 add_outflow_interface_create_button,
                 add_inflow_interface_create_button,
@@ -133,7 +127,7 @@
                     .and_then(input_just_pressed(KeyCode::KeyR))),
             )
                 .in_set(CameraControlSet),
-            (                
+            (
                 import_file
                     .run_if(in_state(FileImportState::Inactive)
                     .and_then(input_pressed(KeyCode::SuperLeft))
@@ -213,21 +207,12 @@
     .configure_sets(
         Update,
         (
-<<<<<<< HEAD
             RemovalCleanupSet.after(remove_selected_elements),
             CreateButtonSet
                 .after(RemovalCleanupSet)
                 .run_if(in_state(AppState::Normal)),
             ZoomSet.run_if(resource_changed::<Zoom>),
             FlowTerminalSelectingSet.run_if(in_state(AppState::FlowTerminalSelection)),
-=======
-            RemovalCleanupSet
-                .after(remove_selected_elements),
-            CreateButtonSet
-                .after(RemovalCleanupSet),
-            ZoomSet
-                .run_if(resource_changed::<Zoom>),
->>>>>>> 0f5e20be
         ),
     )
     .register_type::<FlowStartInterfaceConnection>()
