mod bundles;
mod components;
mod constants;
mod data_model;
mod events;
mod plugins;
mod resources;
mod states;
mod systems;
mod utils;

use crate::components::*;
use crate::constants::WHITE_COLOR_MATERIAL_HANDLE;
use crate::data_model::load::load_world;
use crate::data_model::save::save_world;
use crate::events::*;
use crate::plugins::lyon_selection::LyonSelectionPlugin;
use crate::plugins::mouse_interaction::{
    disable_selection, enable_selection, MouseInteractionPlugin,
};
use crate::resources::*;
use crate::states::*;
use crate::systems::*;
use bevy::input::common_conditions::input_just_pressed;
use bevy::input::common_conditions::input_pressed;
use bevy::prelude::*;
use bevy::transform::TransformSystem;
use bevy_inspector_egui::quick::WorldInspectorPlugin;
use bevy_mod_picking::prelude::*;
use bevy_prototype_lyon::plugin::ShapePlugin;
use data_model::{export_file_dialog::*, import_file_dialog::*};

#[derive(SystemSet, Debug, Clone, PartialEq, Eq, Hash)]
struct RemovalCleanupSet;

#[derive(SystemSet, Debug, Clone, PartialEq, Eq, Hash)]
struct ZoomSet;

#[derive(SystemSet, Debug, Clone, PartialEq, Eq, Hash)]
struct CameraControlSet;

#[derive(SystemSet, Debug, Clone, PartialEq, Eq, Hash)]
struct CreateButtonSet;

#[derive(SystemSet, Debug, Clone, PartialEq, Eq, Hash)]
struct FlowTerminalSelectingSet;

fn main() {
    let mut app = App::new();
    app.add_plugins((
        DefaultPlugins,
        WorldInspectorPlugin::new(),
        DefaultPickingPlugins,
        ShapePlugin,
        LyonSelectionPlugin,
        MouseInteractionPlugin,
    ))
    .init_state::<FileImportState>()
    .init_state::<FileExportState>()
    .insert_resource(DebugPickingMode::Disabled)
    .insert_resource(StrokeTessellator::new())
    .init_resource::<Zoom>()
    .init_resource::<FixedSystemElementGeometriesByNestingLevel>()
    .add_event::<ExternalEntityDrag>()
    .add_event::<InterfaceDrag>()
    .init_state::<AppState>()
    .add_systems(Startup, (window_setup, setup).chain());

    #[cfg(feature = "init_complete_system")]
    app.add_systems(Startup, init_complete_system.after(setup));

    let wheel_zoom_condition = input_pressed(KeyCode::ControlLeft)
        .or_else(input_pressed(KeyCode::ControlRight).or_else(
            input_pressed(KeyCode::SuperLeft).or_else(input_pressed(KeyCode::SuperRight)),
        ));

    app.add_systems(
        PreUpdate,
        (absorb_egui_inputs,)
            .after(bevy_egui::systems::process_input_system)
            .before(bevy_egui::EguiSet::BeginFrame),
    );

    app.add_systems(
        Update,
        (
            (
                egui_selected_context,
                change_focused_system,
                draw_flow_curve,
                update_initial_position_from_transform,
            ),
            (
                update_selecting_flow_from_mouse,
                select_flow_terminal.after(update_selecting_flow_from_mouse),
            )
                .in_set(FlowTerminalSelectingSet),
            (drag_external_entity, drag_interface),
            (
                add_outflow_interface_create_button,
                add_inflow_interface_create_button,
                add_source_create_button,
                add_sink_create_button,
                add_inflow_create_button.run_if(inflow_create_button_needs_update),
                add_interface_subsystem_create_buttons,
                add_outflow_create_button,
                remove_unfocused_system_buttons,
                add_external_entity_labels, // update_unpinned_pinnables,
            )
                .in_set(CreateButtonSet),
            (
                pan_camera_with_mouse.run_if(input_pressed(MouseButton::Right)),
                pan_camera_with_mouse_wheel.run_if(not(wheel_zoom_condition.clone())),
                control_zoom_from_keyboard,
                control_zoom_from_mouse_wheel.run_if(wheel_zoom_condition),
                reset_camera_position.run_if(
                    input_pressed(KeyCode::SuperLeft).and_then(input_just_pressed(KeyCode::KeyR)),
                ),
            )
                .in_set(CameraControlSet),
            (
                import_file.run_if(
                    in_state(FileImportState::Inactive)
                        .and_then(input_pressed(KeyCode::SuperLeft))
                        .and_then(input_just_pressed(KeyCode::KeyL)),
                ),
                open_import_dialog_selection.run_if(in_state(FileImportState::Select)),
                poll_for_selected_file.run_if(in_state(FileImportState::Poll)),
                load_world.run_if(in_state(FileImportState::Load)),
                import_clean_up.run_if(in_state(FileImportState::CleanUp)),
                export_file.run_if(
                    in_state(FileExportState::Inactive)
                        .and_then(input_pressed(KeyCode::SuperLeft))
                        .and_then(input_just_pressed(KeyCode::KeyS)),
                ),
                open_export_dialog.run_if(in_state(FileExportState::Select)),
                poll_for_export_file.run_if(in_state(FileExportState::Poll)),
                save_world.run_if(in_state(FileExportState::Save)),
                export_clean_up.run_if(in_state(FileExportState::CleanUp)),
            ),
            (cleanup_external_entity_removal,).in_set(RemovalCleanupSet),
            (
                apply_zoom,
                apply_zoom_to_system_radii,
                apply_zoom_to_camera_position,
                apply_zoom_to_incomplete_flows,
                apply_zoom_to_system_geometries,
                apply_zoom_to_strokes,
                apply_zoom_to_scale,
            )
                .in_set(ZoomSet),
            (
                spawn_selected_system,
                spawn_selected_flow,
                spawn_selected_interface,
                spawn_selected_external_entity,
                update_selected_flow_curve,
                despawn_selected_helper,
            ),
            (
                update_color_from_substance_type::<FlowStartConnection>,
                update_color_from_substance_type::<FlowEndConnection>,
                update_button_substance_type_from_flow,
                update_interface_color_from_flow::<FlowStartInterfaceConnection>,
                update_interface_color_from_flow::<FlowEndInterfaceConnection>,
                update_interface_subsystem_color_from_interface,
                update_system_color_from_subsystem,
                update_label_text,
            ),
        ),
    )
    .add_systems(
        PostUpdate,
        (
            update_flow_from_interface_subsystem.before(update_flow_from_system),
            update_flow_from_system.before(update_flow_from_interface),
            update_flow_from_interface,
            update_flow_from_external_entity,
            update_interface_subsystem_from_flows.run_if(interface_subsystem_should_update),
<<<<<<< HEAD
            update_flow_from_subsystem_without_interface,
            //update_pin_rotation,
=======
            update_label_rotations.before(TransformSystem::TransformPropagate),
>>>>>>> 3b6ea7b3
        ),
    )
    .add_systems(
        OnEnter(AppState::FlowTerminalSelection),
        (disable_selection,),
    )
    .add_systems(OnEnter(AppState::Normal), (enable_selection,))
    .configure_sets(
        Update,
        (
            RemovalCleanupSet.after(remove_selected_elements),
            CreateButtonSet
                .after(RemovalCleanupSet)
                .run_if(in_state(AppState::Normal)),
            ZoomSet.run_if(resource_changed::<Zoom>),
            FlowTerminalSelectingSet.run_if(in_state(AppState::FlowTerminalSelection)),
        ),
    )
    .register_type::<FlowStartInterfaceConnection>()
    .register_type::<FlowEndInterfaceConnection>()
    .register_type::<FlowStartConnection>()
    .register_type::<FlowEndConnection>()
    .register_type::<InterfaceSubsystemConnection>()
    .register_type::<SubsystemParentFlowConnection>()
    .register_type::<SystemElement>()
    .register_type::<crate::components::System>()
    .register_type::<ImportSubsystem>()
    .register_type::<ExportSubsystem>()
    .register_type::<InterfaceSubsystem>()
    .register_type::<Interface>()
    .register_type::<Flow>()
    .register_type::<ExternalEntity>()
    .register_type::<Subsystem>()
    .register_type::<ElementDescription>()
    .register_type::<CreateButton>()
    .register_type::<HasFlowInterfaceButton>()
    .register_type::<HasFlowOtherEndButton>()
    .register_type::<HasInterfaceSubsystemButton>()
    .register_type::<FlowCurve>()
    .register_type::<InitialPosition>()
    .register_type::<SelectedHighlightHelperAdded>()
    .register_type::<Pinnable>()
    .register_type::<Pin>()
    .register_type::<NestingLevel>();

    app.world.resource_mut::<Assets<ColorMaterial>>().insert(
        WHITE_COLOR_MATERIAL_HANDLE,
        ColorMaterial {
            color: Color::WHITE,
            ..default()
        },
    );

    app.run();
}<|MERGE_RESOLUTION|>--- conflicted
+++ resolved
@@ -177,12 +177,9 @@
             update_flow_from_interface,
             update_flow_from_external_entity,
             update_interface_subsystem_from_flows.run_if(interface_subsystem_should_update),
-<<<<<<< HEAD
+            update_label_rotations.before(TransformSystem::TransformPropagate),
             update_flow_from_subsystem_without_interface,
             //update_pin_rotation,
-=======
-            update_label_rotations.before(TransformSystem::TransformPropagate),
->>>>>>> 3b6ea7b3
         ),
     )
     .add_systems(
