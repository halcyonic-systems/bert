--- conflicted
+++ resolved
@@ -73,11 +73,7 @@
                 let trigger_event_sender = trigger_event_sender.clone();
                 view! {
                     <button
-<<<<<<< HEAD
-                        class="absolute top-4 left-4 py-2 px-4 bg-white rounded-lg"
-=======
                         class="px-4 py-2 rounded-lg bg-white absolute top-4 left-4 z-20"
->>>>>>> 9f3f8d43
                         on:click=move |_| {
                             trigger_event_sender.send(TriggerEvent::ShowTree).ok();
                             set_tree_visible.set(true);
@@ -89,11 +85,7 @@
             }
         >
             <button
-<<<<<<< HEAD
-                class="absolute top-4 left-4 py-2 px-4 bg-white rounded-lg"
-=======
                 class="px-4 py-2 rounded-lg bg-white absolute top-4 left-4 z-20"
->>>>>>> 9f3f8d43
                 on:click=move |_| {
                     set_tree_visible.set(false);
                 }
