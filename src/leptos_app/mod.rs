<<<<<<< HEAD
mod components;
mod details;

use crate::bevy_app::init_bevy_app;
use crate::bevy_app::{
    components::System, DetachMarkerLabelEvent, ElementDescription, ExternalEntity, Flow,
    Interface, IsSameAsId, SelectedHighlightHelperAdded, SystemElement, SystemEnvironment,
};
use crate::leptos_app::details::Details;
use crate::{ParentState, Subsystem};
use bevy::prelude::{Name, With};
use leptos::prelude::*;
use leptos_bevy_canvas::prelude::{event_l2b, single_query_signal, BevyCanvas};
use leptos_meta::*;

pub type InterfaceQuery = (Name, ElementDescription, Interface);
pub type InteractionQuery = (Name, ElementDescription, Flow);
pub type ExternalEntityQuery = (Name, ElementDescription, ExternalEntity);
pub type SystemQuery = (Name, ElementDescription, System, SystemEnvironment);
pub type SubSystemQuery = (Name, ElementDescription, System, ParentState);

pub type IsSameAsIdQuery = (IsSameAsId,);

pub type SelectionFilter = With<SelectedHighlightHelperAdded>;
pub type SubSystemFilter = With<Subsystem>;
pub type ExternalEntityFilter = With<ExternalEntity>;

#[component]
pub fn App() -> impl IntoView {
    provide_meta_context();

    let (selected_details, selected_details_query) =
        single_query_signal::<(SystemElement,), With<SelectedHighlightHelperAdded>>();

    let (interface_details, interface_details_query) =
        single_query_signal::<InterfaceQuery, SelectionFilter>();
=======
mod tree;

use crate::bevy_app::init_bevy_app;
use crate::events::{TreeEvent, TriggerEvent};
use crate::leptos_app::tree::Tree;
use leptos::prelude::*;
use leptos_bevy_canvas::prelude::*;

#[component]
pub fn App() -> impl IntoView {
    let (tree_event_receiver, tree_event_sender) = event_b2l::<TreeEvent>();
    let (trigger_event_sender, trigger_event_receiver) = event_l2b::<TriggerEvent>();

    let (tree_visible, set_tree_visible) = signal(false);

    view! {
        <Show when=move || tree_visible.get() fallback=move || {
            let trigger_event_sender = trigger_event_sender.clone();
            view! {
                <button class="tree-button" on:click=move |_| {
                    trigger_event_sender.send(TriggerEvent::ShowTree).ok();
                    set_tree_visible.set(true);
                }>{"Show Tree"}</button>
            }
        }>
            <button class="tree-button" on:click=move |_| {
                set_tree_visible.set(false);
            }>{"Hide Tree"}</button>
        </Show>
        <Tree visible=tree_visible event_receiver=tree_event_receiver />

        <BevyCanvas
            init=move || { init_bevy_app(tree_event_sender, trigger_event_receiver) }
>>>>>>> c85c7dff

    let (interaction_details, interaction_details_query) =
        single_query_signal::<InteractionQuery, SelectionFilter>();

    let (external_entity_details, external_entity_details_query) =
        single_query_signal::<ExternalEntityQuery, SelectionFilter>();

    let (system_details, system_details_query) =
        single_query_signal::<SystemQuery, SelectionFilter>();

    let (sub_system_details, sub_system_details_query) =
        single_query_signal::<SubSystemQuery, (SelectionFilter, SubSystemFilter)>();

    let (is_same_as_id, is_same_as_id_query) =
        single_query_signal::<IsSameAsIdQuery, (ExternalEntityFilter, SelectionFilter)>();

    let (detach_event_sender, detach_event_receiver) = event_l2b::<DetachMarkerLabelEvent>();

    view! {
        <div class="h-screen">
            <BevyCanvas init=move || {
                init_bevy_app(
                    selected_details_query,
                    interface_details_query,
                    interaction_details_query,
                    external_entity_details_query,
                    system_details_query,
                    sub_system_details_query,
                    is_same_as_id_query,
                    detach_event_receiver,
                )
            } />
        </div>
        <Details
            selected=selected_details
            interaction_details
            interface_details
            external_entity_details
            system_details
            sub_system_details
            is_same_as_id
            detach_event_sender
        />

    }
}

// use leptos::task::spawn_local;
// use leptos::{ev::SubmitEvent, prelude::*};
// use serde::{Deserialize, Serialize};
// use wasm_bindgen::prelude::*;
//
// #[wasm_bindgen]
// extern "C" {
//     #[wasm_bindgen(js_namespace = ["window", "__TAURI__", "core"])]
//     async fn invoke(cmd: &str, args: JsValue) -> JsValue;
// }
//
// #[derive(Serialize, Deserialize)]
// struct GreetArgs<'a> {
//     name: &'a str,
// }
//
// #[component]
// pub fn App() -> impl IntoView {
//     let (name, set_name) = signal(String::new());
//     let (greet_msg, set_greet_msg) = signal(String::new());
//
//     let update_name = move |ev| {
//         let v = event_target_value(&ev);
//         set_name.set(v);
//     };
//
//     let greet = move |ev: SubmitEvent| {
//         ev.prevent_default();
//         spawn_local(async move {
//             let name = name.get_untracked();
//             if name.is_empty() {
//                 return;
//             }
//
//             let args = serde_wasm_bindgen::to_value(&GreetArgs { name: &name }).unwrap();
//             // Learn more about Tauri commands at https://tauri.app/develop/calling-rust/
//             let new_msg = invoke("greet", args).await.as_string().unwrap();
//             set_greet_msg.set(new_msg);
//         });
//     };
//
//     view! {
//         <main class="container">
//             <h1>"Welcome to Tauri + Leptos"</h1>
//
//             <div class="row">
//                 <a href="https://tauri.app" target="_blank">
//                     <img src="public/tauri.svg" class="logo tauri" alt="Tauri logo"/>
//                 </a>
//                 <a href="https://docs.rs/leptos/" target="_blank">
//                     <img src="public/leptos.svg" class="logo leptos" alt="Leptos logo"/>
//                 </a>
//             </div>
//             <p>"Click on the Tauri and Leptos logos to learn more."</p>
//
//             <form class="row" on:submit=greet>
//                 <input
//                     id="greet-input"
//                     placeholder="Enter a name..."
//                     on:input=update_name
//                 />
//                 <button type="submit">"Greet"</button>
//             </form>
//             <p>{ move || greet_msg.get() }</p>
//         </main>
//     }
// }<|MERGE_RESOLUTION|>--- conflicted
+++ resolved
@@ -1,6 +1,7 @@
-<<<<<<< HEAD
 mod components;
 mod details;
+
+mod tree;
 
 use crate::bevy_app::init_bevy_app;
 use crate::bevy_app::{
@@ -25,6 +26,10 @@
 pub type SelectionFilter = With<SelectedHighlightHelperAdded>;
 pub type SubSystemFilter = With<Subsystem>;
 pub type ExternalEntityFilter = With<ExternalEntity>;
+use crate::events::{TreeEvent, TriggerEvent};
+use crate::leptos_app::tree::Tree;
+use leptos::prelude::*;
+use leptos_bevy_canvas::prelude::*;
 
 #[component]
 pub fn App() -> impl IntoView {
@@ -35,41 +40,6 @@
 
     let (interface_details, interface_details_query) =
         single_query_signal::<InterfaceQuery, SelectionFilter>();
-=======
-mod tree;
-
-use crate::bevy_app::init_bevy_app;
-use crate::events::{TreeEvent, TriggerEvent};
-use crate::leptos_app::tree::Tree;
-use leptos::prelude::*;
-use leptos_bevy_canvas::prelude::*;
-
-#[component]
-pub fn App() -> impl IntoView {
-    let (tree_event_receiver, tree_event_sender) = event_b2l::<TreeEvent>();
-    let (trigger_event_sender, trigger_event_receiver) = event_l2b::<TriggerEvent>();
-
-    let (tree_visible, set_tree_visible) = signal(false);
-
-    view! {
-        <Show when=move || tree_visible.get() fallback=move || {
-            let trigger_event_sender = trigger_event_sender.clone();
-            view! {
-                <button class="tree-button" on:click=move |_| {
-                    trigger_event_sender.send(TriggerEvent::ShowTree).ok();
-                    set_tree_visible.set(true);
-                }>{"Show Tree"}</button>
-            }
-        }>
-            <button class="tree-button" on:click=move |_| {
-                set_tree_visible.set(false);
-            }>{"Hide Tree"}</button>
-        </Show>
-        <Tree visible=tree_visible event_receiver=tree_event_receiver />
-
-        <BevyCanvas
-            init=move || { init_bevy_app(tree_event_sender, trigger_event_receiver) }
->>>>>>> c85c7dff
 
     let (interaction_details, interaction_details_query) =
         single_query_signal::<InteractionQuery, SelectionFilter>();
@@ -88,8 +58,27 @@
 
     let (detach_event_sender, detach_event_receiver) = event_l2b::<DetachMarkerLabelEvent>();
 
+    let (tree_event_receiver, tree_event_sender) = event_b2l::<TreeEvent>();
+    let (trigger_event_sender, trigger_event_receiver) = event_l2b::<TriggerEvent>();
+
+    let (tree_visible, set_tree_visible) = signal(false);
+
     view! {
         <div class="h-screen">
+        <Show when=move || tree_visible.get() fallback=move || {
+            let trigger_event_sender = trigger_event_sender.clone();
+            view! {
+                <button class="tree-button" on:click=move |_| {
+                    trigger_event_sender.send(TriggerEvent::ShowTree).ok();
+                    set_tree_visible.set(true);
+                }>{"Show Tree"}</button>
+            }
+        }>
+            <button class="tree-button" on:click=move |_| {
+                set_tree_visible.set(false);
+            }>{"Hide Tree"}</button>
+        </Show>
+        <Tree visible=tree_visible event_receiver=tree_event_receiver />
             <BevyCanvas init=move || {
                 init_bevy_app(
                     selected_details_query,
@@ -100,6 +89,7 @@
                     sub_system_details_query,
                     is_same_as_id_query,
                     detach_event_receiver,
+                tree_event_sender, trigger_event_receiver
                 )
             } />
         </div>
